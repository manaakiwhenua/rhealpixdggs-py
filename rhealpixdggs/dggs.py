--- conflicted
+++ resolved
@@ -1352,1510 +1352,6 @@
     ellipsoid=UNIT_SPHERE_RADIANS, north_square=0, south_square=0, N_side=3
 )
 
-<<<<<<< HEAD
-=======
-from functools import total_ordering
-
-
-@total_ordering
-class Cell(object):
-    """
-    Represents a cell of the planar or ellipsoidal rHEALPix grid hierarchies.
-    Cell identifiers are of the form (p_0, p_1,...,p_l), where p_0 is one of
-    the characters 'A', 'B', 'C', 'D', 'E', 'F' and p_i for i > 0 is one of
-    the integers 0, 1,..., N_side**2 - 1, where N_side is the instance
-    attribute from RHEALPixDGGS (the number of children cells along a cell's
-    side).
-
-    INSTANCE ATTRIBUTES:
-
-    - `rdggs` - The DGGS that the cell comes from.
-    - `ellipsoid` - The underlying ellipsoid of the DGGS.
-    - `N_side` - The N_side attribute of the DGGS
-    - `suid` - The cell's ID (tuple).  SUID = spatially unique identifier.
-      ('id' is a reserved word in Python)
-    - `resolution` - The cell's resolution (nonnegative integer).
-
-    NOTE:
-
-    Several Cell methods have the keyword argument 'plane'.
-    Setting it to True indicates that all input and output points and cells are
-    to be interpreted as lying in the planar DGGS.
-    Setting it to False indicates that they are to be interpreted as lying in
-    the ellipsoidal DGGS.
-    """
-
-    @staticmethod
-    def suid_from_index(rdggs, index, order="resolution"):
-        """
-        Return the suid of a cell from its index.
-        The index is according to the cell ordering `order`,
-        which can be 'resolution' (default) or 'post'.
-        See the `index()` docstring for more details on orderings.
-        For internal use.
-        """
-        from math import log  # Allows for different bases.
-
-        if order == "post":
-            # Compute suid from post order index one character at a time.
-            suid = []
-            p = index
-
-            def num(k):
-                return rdggs.num_cells(res_1=k, subcells=True)
-
-            # Consider the tree T of all cells.
-            # The indices of the cells in the six subtrees rooted at the
-            # resolution 0 cells lie in the intervals
-            # [0, num(0)), [num(0), 2*num(0)),..., [5*num(0), 6*num(0)),
-            # respectively.
-            # So computing p // num(0) gives us the first character of
-            # the suid of our cell c.
-            # Setting p = p % num(0) gives us the post order index
-            # of c relative to the subtree rooted at cell suid[0].
-            # The relative indices of the cells in the nine subtree rooted at
-            # the nine children of suid[0] lie in the intervals
-            # [0, num(1)), [num(1), 2*num(1)),...,
-            # [(N_side**2 - 1)*num(1), N_side**2*num(1)),
-            # respectively.
-            # So computing p // num(1) gives us suid[1].
-            # Repeating this procedure until p == num(i) - 1 for some i
-            # (which will happen when i = max_resolution at the latest)
-            # gives us all the characters of suid.
-            for i in range(rdggs.max_resolution + 1):
-                n = num(i)
-                q, r = divmod(p, n)
-                suid.append(q)
-                p = r
-                if p == n - 1:
-                    break
-            # Replace first digit with appropriate letter.
-            suid[0] = RHEALPixDGGS.cells0[suid[0]]
-            suid = tuple(suid)
-        else:
-            b = rdggs.N_side**2
-
-            # Compute suid from level order index.
-            def ind(k):
-                """
-                Return the level order index of the first cell at
-                resolution k.
-                """
-                return int(6 * ((b**k - 1) / (b - 1)))
-
-            # The cells at resolution L have indices in the interval
-            # [ind(L), ind(L + 1)).
-            k = int(log((b - 1) * (index / 6.0) + 1, b))
-            # k = L  or L + 1. Find out which one.
-            remainder = index - ind(k)
-            if remainder >= 0:
-                # Then k = L
-                L = k
-            else:
-                # Then k = L + 1
-                L = k - 1
-                remainder = index - ind(L)
-            # Now compute cell suid from remainder.
-            suid = base_repr(remainder, b)
-            # If necessary, prepend with zeros to get a length L + 1 string.
-            suid = "0" * (L + 1 - len(suid)) + suid
-            suid = [int(s) for s in suid]
-            # Replace first digit with appropriate letter.
-            suid[0] = RHEALPixDGGS.cells0[suid[0]]
-            suid = tuple(suid)
-        return suid
-
-    def __init__(
-        self, rdggs=WGS84_003, suid=None, level_order_index=None, post_order_index=None
-    ):
-        """
-        Create a cell either from its suid or from its level order or
-        post order index.
-
-        EXAMPLES::
-
-            >>> rdggs = UNIT_003
-            >>> print(rdggs.max_resolution)
-            1
-            >>> c = Cell(rdggs, ['N', 3])
-            >>> print(c)
-            N3
-            >>> loi = 6 + 6*9 - 1
-            >>> c = Cell(rdggs, level_order_index=loi)
-            >>> print(c)
-            S8
-            >>> c = Cell(rdggs, post_order_index=3)
-            >>> print(c)
-            N3
-
-        """
-        self.rdggs = rdggs
-        self.ellipsoid = rdggs.ellipsoid
-        self.N_side = rdggs.N_side
-        self.suid = ()  # Spatially unique identifier of self.
-        self.resolution = None  # Level of self in grid hierarchy.
-        if suid is not None:
-            # A little error checking.
-            assert isinstance(suid, list) or isinstance(suid, tuple), (
-                "Cell suid must be a list or tuple. Got %s." % suid
-            )
-            assert suid[0] in RHEALPixDGGS.cells0, "suid[0] must lie in %s. Got %s." % (
-                RHEALPixDGGS.cells0,
-                suid[0],
-            )
-            digits = set(range(self.N_side**2))
-            for x in suid[1:]:
-                assert x in digits, "Digits of suid must lie in %s" % digits
-            assert (len(suid) > 0) and (
-                len(suid) <= rdggs.max_resolution + 1
-            ), "Need 0 < len(suid) <= %s. Got %s." % (rdggs.max_resolution + 1, suid)
-
-            self.suid = [suid[0]] + [int(n) for n in suid[1:]]
-            self.suid = tuple(self.suid)
-        elif level_order_index is not None:
-            self.suid = Cell.suid_from_index(
-                self.rdggs, level_order_index, order="resolution"
-            )
-        elif post_order_index is not None:
-            self.suid = Cell.suid_from_index(self.rdggs, post_order_index, order="post")
-        self.resolution = len(self.suid) - 1
-
-    def __bool__(self):
-        return bool(self.suid)
-
-    def __str__(self):
-        if (self.rdggs.N_side) ** 2 < 10:
-            s0 = self.suid[0]
-            s = "".join(str(n) for n in self.suid[1:])
-            return s0 + s
-        else:
-            # Comma separate suid entries.
-            return "(" + self.suid[0] + str(self.suid)[4:]
-
-    def __eq__(self, other):
-        return (
-            (other is not None)
-            and (self.rdggs == other.rdggs)
-            and (self.suid == other.suid)
-        )
-
-    def __ne__(self, other):
-        return not self.__eq__(other)
-
-    def __le__(self, other):
-        """
-        The (strictly) less-than relation on cells.
-        Derived from the post order traversal of the tree T of all cells
-        defined in the `index()` docstring.
-        Return True if (`self.suid < other.suid` and
-        `self.suid` is not a prefix of `other.suid`) or
-        `self` is a subcell of `other`.
-        Here < is the lexicographic order.
-        Returns False otherwise.
-        """
-        s = ",".join([str(x) for x in self.suid])
-        t = ",".join([str(x) for x in other.suid])
-        if (s <= t and not t.startswith(s)) or s.startswith(t):
-            return True
-        else:
-            return False
-
-    def index(self, order="resolution"):
-        """
-        Return the index of `self` when it's ordered according to `order`.
-        Here `order` can be 'resolution' (default) or 'post'.
-        Indices start at 0.
-        The empty cell has index None.
-
-        The ordering comes from the way of traversing the tree T
-        of all cells defined as follows.
-        The root of T is a non-cell place holder.
-        The children of the root are the cells A < B < ... < F.
-        The children of a cell in T with suid s are s0 < s1 < ... < sn,
-        where n = self.N_side**2.
-
-        The level order index of a nonempty cell is its position
-        (starting from 0) in the level order traversal of T starting at cell A.
-
-        The post order index of a nonempty cell is its position
-        (starting from 0) in the post order traversal of T.
-
-        EXAMPLES::
-
-            >>> rdggs = UNIT_003
-            >>> c = Cell(rdggs, ['N', 2])
-            >>> print(c.index(order='resolution'))
-            8
-            >>> print(c.index(order='post'))
-            2
-
-        """
-        L = self.resolution
-        if not self.suid:
-            return None
-        s = list(self.suid)
-        s[0] = RHEALPixDGGS.cells0.index(s[0])
-        if order == "post":
-
-            def num(k):
-                return self.rdggs.num_cells(res_1=k, subcells=True)
-
-            result = sum(s[i] * num(i) for i in range(L + 1)) + num(L) - 1
-        else:
-            # Calculate level order index.
-            b = self.N_side**2
-            n = len(s)
-            result = self.rdggs.num_cells(res_1=0, res_2=L - 1) + sum(
-                [s[n - 1 - i] * b**i for i in range(n)]
-            )
-        return result
-
-    def suid_rowcol(self):
-        """
-        Return the pair of row- and column-suids of `self`, each as tuples.
-
-        EXAMPLES::
-
-            >>> rdggs = RHEALPixDGGS()
-            >>> c = Cell(rdggs, ['N', 7, 3])
-            >>> rsuid, csuid = c.suid_rowcol()
-            >>> print(rsuid == ('N', 2, 1))
-            True
-            >>> print(csuid == ('N', 1, 0))
-            True
-
-        """
-        suid_row = [self.suid[0]]
-        suid_col = [self.suid[0]]
-        for n in self.suid[1:]:
-            row, col = self.rdggs.child_order[n]
-            suid_row.append(row)
-            suid_col.append(col)
-        return tuple(suid_row), tuple(suid_col)
-
-    def width(self, plane=True):
-        """
-        Return the width of this cell.
-        If `plane` = False, then return None, because ellipsoidal cells
-        don't have a fixed width.
-
-        EXAMPLES::
-
-            >>> c = Cell(UNIT_003, ('N', 8))
-            >>> print(c)
-            N8
-            >>> c.width() == pi/2*3**(-1)
-            True
-
-        """
-        return self.rdggs.cell_width(self.resolution, plane=plane)
-
-    def area(self, plane=True):
-        """
-        Return the area of this cell.
-        """
-        return self.rdggs.cell_area(self.resolution, plane=plane)
-
-    def successor(self, resolution=None):
-        """
-        Return the least resolution `resolution` cell greater than `self`.
-        Note: `self` need not be a resolution `resolution` cell.
-
-        EXAMPLES::
-
-            >>> c = Cell(RHEALPixDGGS(), ('N', 8, 2))
-            >>> print(c.successor())
-            N83
-            >>> print(c.successor(0))
-            O
-            >>> print(c.successor(1))
-            O0
-            >>> print(c.successor(3))
-            N830
-
-        """
-        suid = list(self.suid)
-        if resolution is None:
-            resolution = self.resolution
-        if resolution < self.resolution:
-            # Truncate suid at resolution resolution and return its successor.
-            return Cell(self.rdggs, suid[: resolution + 1]).successor()
-        elif resolution > self.resolution:
-            # Find the resolution self.resolution successor of suid
-            # and pad it with zeros.
-            suid = list(self.successor().suid) + [
-                0 for i in range(resolution - self.resolution)
-            ]
-            return Cell(self.rdggs, suid)
-
-        # Can now assume resolution = self.resolution.
-        # First, find the greatest index i such that suid[i] != M.
-        M = self.N_side**2 - 1
-        greatest = 0
-        for i in reversed(list(range(1, resolution + 1))):
-            if suid[i] != M:
-                greatest = i
-                break
-
-        # Second, increment suid[greatest] and append all zeros
-        # if possible.
-        if greatest == 0:
-            # suid[greatest] is a letter.
-            if suid[0] == RHEALPixDGGS.cells0[-1]:
-                # End of the line. No successor.
-                return None
-            else:
-                i = RHEALPixDGGS.cells0.index(suid[0])
-                suid = [RHEALPixDGGS.cells0[i + 1]] + [0 for j in range(resolution)]
-        else:
-            # suid[greatest] is a number.
-            suid = (
-                suid[0:greatest]
-                + [suid[greatest] + 1]
-                + [0 for j in range(resolution - greatest)]
-            )
-        return Cell(self.rdggs, suid)
-
-    def predecessor(self, resolution=None):
-        """
-        Return the greatest resolution `resolution` cell less than `self`.
-        Note: `self` need not be a resolution `resolution` cell.
-
-        EXAMPLES::
-
-            >>> c = Cell(RHEALPixDGGS(), ('N', 0, 8))
-            >>> print(c.predecessor())
-            N07
-            >>> print(c.predecessor(0))
-            None
-            >>> print(c.predecessor(1))
-            None
-            >>> print(c.predecessor(3))
-            N088
-
-        """
-        M = self.N_side**2 - 1
-        suid = list(self.suid)
-        if resolution is None:
-            resolution = self.resolution
-        if resolution < self.resolution:
-            # Return predecessor of suid[:resolution + 1]
-            return Cell(self.rdggs, suid[: resolution + 1]).predecessor()
-        elif resolution > self.resolution:
-            # Return suid padded with Ms.
-            suid = suid + [M for i in range(resolution - self.resolution)]
-            return Cell(self.rdggs, suid)
-
-        # Can now assume resolution = self.resolution.
-        # Find the predecessor of suid.
-        # First, find the greatest index i such that suid[i] != 0.
-        greatest = 0
-        for i in reversed(list(range(1, resolution + 1))):
-            if suid[i] != 0:
-                greatest = i
-                break
-
-        # Second, decrement suid[greatest] and append all Ms
-        # if possible.
-        if greatest == 0:
-            # suid[greatest] is a letter.
-            i = RHEALPixDGGS.cells0.index(suid[greatest])
-            if i == 0:
-                # End of the line. No predecessor.
-                return None
-            else:
-                suid = [RHEALPixDGGS.cells0[i - 1]] + [M for i in range(resolution)]
-        else:
-            # nome[greatest] is a number > 0.
-            suid = (
-                suid[0:greatest]
-                + [suid[greatest] - 1]
-                + [M for i in range(resolution - greatest)]
-            )
-        return Cell(self.rdggs, suid)
-
-    def subcell(self, other):
-        """
-        Subcell (subset) relation on cells.
-
-        EXAMPLES::
-
-            >>> a = Cell(RHEALPixDGGS(), ('N', 1))
-            >>> b = Cell(RHEALPixDGGS(), ['N'])
-            >>> print(a.subcell(b))
-            True
-            >>> print(b.subcell(a))
-            False
-
-        """
-        s = ",".join([str(x) for x in self.suid])
-        t = ",".join([str(x) for x in other.suid])
-        return s.startswith(t)
-
-    def subcells(self, resolution=None):
-        """
-        Generator function for the set of all resolution `resolution` subcells
-        of this cell.
-        If `resolution=None`, then return a generator function for the children
-        of this cell.
-
-        EXAMPLES::
-
-            >>> c = Cell(RHEALPixDGGS(), ['N'])
-            >>> print([str(cell) for cell in c.subcells()])
-            ['N0', 'N1', 'N2', 'N3', 'N4', 'N5', 'N6', 'N7', 'N8']
-
-        """
-        L = self.resolution
-        if resolution is None:
-            resolution = L + 1
-        if resolution < L:
-            return  # Stop iteration
-        if resolution == L:
-            yield self
-            return
-        N = self.N_side
-        for t in product(list(range(N**2)), repeat=resolution - L):
-            yield Cell(self.rdggs, list(self.suid) + list(t))
-
-    def ul_vertex(self, plane=True):
-        """
-        If `plane` = True, then return the upper left vertex of this
-        planar cell.
-        If `plane` = False, then return the projection onto the ellipsoid
-        of the planar upper left vertex.
-        Note that for polar cells, this projection is not necessarily the
-        northwest vertex.
-        For the latter vertex use nw_vertex().
-
-        WARNING: The upper left vertex of a cell might not lie in the cell,
-        because not all cells contain their boundary.
-
-        EXAMPLES::
-
-            >>> c = Cell(UNIT_003, ['N', 0])
-            >>> print(c.ul_vertex() == (-pi, 3*pi/4))
-            True
-
-        """
-        # Call this cell c.
-        # Find the location of the resolution 0 cell c0 containing c.
-        x0, y0 = self.rdggs.ul_vertex[self.suid[0]]
-        resolution = self.resolution
-
-        # The column and row SUIDs of c give the the horizontal and vertical
-        # distances, respectively, between the ul_vertex of c0 and
-        # the ul_vertex of c as fractions of the width of c0.
-        suid_row, suid_col = self.suid_rowcol()
-        N = self.N_side
-        dx = sum(
-            N ** (resolution - i) * suid_col[i] for i in range(1, resolution + 1)
-        ) * N ** (-resolution)
-        dy = sum(
-            N ** (resolution - i) * suid_row[i] for i in range(1, resolution + 1)
-        ) * N ** (-resolution)
-        # Multiplied by N**(-resolution) at the end instead of at each term to
-        # avoid rounding errors.
-
-        # Use dx, dy, and the width of c0 to calculate the ul_vertex of c.
-        E = self.rdggs
-        x = x0 + E.cell_width(0) * dx
-        y = y0 - E.cell_width(0) * dy
-
-        # Project onto ellipsoid if necessary.
-        if not plane:
-            x, y = self.rdggs.rhealpix(x, y, inverse=True)
-        return x, y
-
-    def nw_vertex(self, plane=True):
-        """
-        If `plane` = False, then return the northwest vertex of this
-        ellipsoidal cell.
-        If `plane` = True, then return the projection onto the plane
-        of the ellipsoidal northwest vertex.
-        On quad cells and cap cells, this function returns the same output
-        as ul_vertex().
-        On skew quad cells and dart cells, this function returns output
-        different from ul_vertex().
-
-        WARNING: The northwest vertex of a cell might not lie in the cell,
-        because not all cells contain their boundary.
-
-        EXAMPLES::
-            >>> rdggs = RHEALPixDGGS()
-            >>> c = rdggs.cell(['P', 5, 7]) # Quad cell.
-            >>> print(my_round(c.ul_vertex(plane=True), 14))
-            (-2225148.7007489, -556287.1751872245)
-            >>> print(my_round(c.nw_vertex(plane=True), 14))
-            (-2225148.7007489, -556287.1751872245)
-
-        NOTES:: .. Issue #1 was ..
-            (-2225148.7007489, -556287.17518722452) * for both above tests
-
-            >>> c = rdggs.cell(['S', 4])  # Cap cell.
-            >>> print(my_round(c.ul_vertex(plane=True), 14))
-            (-16688615.255616743, -8344307.627808371)
-            >>> print(my_round(c.nw_vertex(plane=True), 14))
-            (-16688615.255616743, -8344307.627808371)
-
-        NOTES:: .. Issue #1 was ..
-            (-16688615.255616743, -8344307.6278083706) * for both above tests
-
-            >>> c = rdggs.cell(['N', 4, 3]) # Skew quad cell.
-            >>> print(my_round(c.ul_vertex(plane=True), 14))
-            (-16688615.255616743, 10569456.32855727)
-            >>> print(my_round(c.nw_vertex(plane=True), 14))
-            (-15576040.905242294, 10569456.32855727)
-
-            >>> c = rdggs.cell(['S', 4, 3])  # Skew quad cell.
-            >>> print(my_round(c.ul_vertex(plane=True), 14))
-            (-16688615.255616743, -9456881.97818282)
-            >>> print(my_round(c.nw_vertex(plane=True), 14))
-            (-16688615.255616743, -10569456.32855727)
-
-        NOTES:: .. Issue #1 was ..
-            (-16688615.255616743, -9456881.9781828206) *
-
-            >>> c = rdggs.cell(['N', 6, 2])  # Dart cell.
-            >>> print(my_round(c.ul_vertex(plane=True), 14))
-            (-17801189.605991192, 8344307.627808372)
-            >>> print(my_round(c.nw_vertex(plane=True), 14))
-            (-16688615.255616743, 8344307.627808372)
-
-        NOTES:: .. Issue #1 was ..
-            (-16688615.255616743, 8344307.6278083716) * for both above tests
-
-            >>> c = rdggs.cell(['S', 6, 2])  # Dart cell.
-            >>> print(my_round(c.ul_vertex(plane=True), 14))
-            (-17801189.605991192, -11682030.678931719)
-            >>> print(my_round(c.nw_vertex(plane=True), 14))
-            (-16688615.255616743, -12794605.029306168)
-
-        """
-        v = self.vertices(plane=True)  # Planar vertices.
-        shape = self.ellipsoidal_shape()
-        if shape == "quad" or shape == "cap":
-            # Northwest vertex is the upper left vertex.
-            result = v[0]
-        elif shape == "skew_quad":
-            # Could project cell to ellipsoid and then sort vertices
-            # by latitude and then by longitude, but handling the possible
-            # rounding errors gets fiddly.
-            # Instead determine northwest vertex based on what HEALPix triangle
-            # the cell lies in.
-            rdggs = self.rdggs
-            triangle, region = rdggs.triangle(*self.nucleus(plane=True))
-            if region == "north_polar":
-                ns = rdggs.north_square
-                i = (triangle - ns) % 4
-                result = v[-i]
-            else:
-                ss = rdggs.south_square
-                i = (triangle - ss) % 4
-                result = v[i]
-        else:
-            # shape == 'dart':
-            # Map cell to ellipsoid and get the polewards vertex.
-            ev = [self.rdggs.rhealpix(*vv, inverse=True) for vv in v]
-            i = max((abs(ev[j][1]), j) for j in range(4))[1]
-            if self.region() == "north_polar":
-                # Northwest vertex is the polewards vertex.
-                result = v[i]
-            else:
-                # Northwest vertex is one step clockwise
-                # from the polewards vertex.
-                result = v[(i + 1) % 4]
-        if not plane:
-            result = self.rdggs.rhealpix(*result, inverse=True)
-        return result
-
-    def nucleus(self, plane=True):
-        """
-        Return the nucleus and vertices of this planar or ellipsoidal cell
-        in the order (nucleus, upper left corner, lower left corner,
-        lower right corner, upper right corner) with reference to the
-        planar cell.
-        The output for ellipsoidal cells is the projection onto the ellipsoid
-        of the output for planar cells.  In particular, while the
-        nucleus of a planar cell is its centroid, the nucleus
-        of an ellipsoidal cell is not its centroid.
-        To compute the centroid of a cell, use centroid() below.
-
-        EXAMPLES::
-
-            >>> rdggs = UNIT_003
-            >>> c = rdggs.cell(['N'])
-            >>> print(my_round(c.nucleus(), 14))
-            (-2.35619449019234, 1.5707963267949)
-
-        NOTES:: .. Issue #1 was ..
-            (-2.35619449019234, 1.5707963267949001) *
-
-        """
-        ul = self.ul_vertex(plane=True)
-        w = self.width()
-        result = (ul[0] + w / 2, ul[1] - w / 2)
-        if not plane:
-            # Project to ellipsoid.
-            result = self.rdggs.rhealpix(*result, inverse=True)
-        return result
-
-    def vertices(self, plane=True, trim_dart=False):
-        """
-        If `plane` = True, then assume this cell is planar and return
-        its four vertices in the order (upper left corner, upper right corner,
-        lower right corner, lower left corner).
-        If `plane` = False, then assume this cell is ellipsoidal and return
-        the projection of the planar vertices in the order
-        (northwest, northeast, southeast, southwest).
-        If `plane` = False, this cell is a dart cell, and
-        `trim_dart` = True, then remove the one non-vertex point from
-        the output. (Dart cells only have three vertices.)
-
-        EXAMPLES::
-
-            >>> rdggs = UNIT_003
-            >>> c = rdggs.cell(['N'])
-            >>> for p in c.vertices():
-            ...     print(my_round(p, 14))
-            (-3.14159265358979, 2.35619449019234)
-            (-1.5707963267949, 2.35619449019234)
-            (-1.5707963267949, 0.78539816339745)
-            (-3.14159265358979, 0.78539816339745)
-
-            >>> rdggs = WGS84_003
-            >>> c = rdggs.cell(['N', 0])
-            >>> for p in c.vertices(plane=False):
-            ...     print(my_round(p, 13))
-            (89.9999999999999, 74.390690948837)
-            (120.0, 41.8738577425777)
-            (90.0, 41.8738577425777)
-            (60.0, 41.8738577425777)
-            >>> for p in c.vertices(plane=False, trim_dart=True):
-            ...     print(my_round(p, 13))
-            (89.9999999999999, 74.390690948837)
-            (120.0, 41.8738577425777)
-            (60.0, 41.8738577425777)
-
-            >>> c = rdggs.cell(['S', 0])
-            >>> for p in c.vertices(plane=False):
-            ...     print(my_round(p, 14))
-            (149.99999999999997, -41.87385774257768)
-            (-180.0, -41.87385774257768)
-            (-150.0, -41.87385774257768)
-            (-180.0, -74.39069094883702)
-            >>> for p in c.vertices(plane=False, trim_dart=True):
-            ...     print(my_round(p, 14))
-            (149.99999999999997, -41.87385774257768)
-            (-150.0, -41.87385774257768)
-            (-180.0, -74.39069094883702)
-        """
-        ul = self.ul_vertex(plane=True)
-        w = self.width()
-        ur = (ul[0] + w, ul[1])
-        dr = (ul[0] + w, ul[1] - w)
-        dl = (ul[0], ul[1] - w)
-        result = [ul, ur, dr, dl]
-        if not plane:
-            # Reorder result so that it starts with the northwest vertex.
-            # Clockwise ordering is preserved when mapping from plane to
-            # ellipsoid.
-            nw = self.nw_vertex(plane=True)
-            i = result.index(nw)
-            result = result[i:] + result[:i]
-            # Project to ellipsoid.
-            region = self.region()
-            result = [
-                self.rdggs.rhealpix(*p, inverse=True, region=region) for p in result
-            ]
-            if trim_dart and self.ellipsoidal_shape() == "dart":
-                # Remove non-vertex point.
-                if self.region() == "north_polar":
-                    result.pop(2)
-                else:
-                    result.pop(1)
-        return result
-
-    def xy_range(self):
-        """
-        Return the x- and y-coordinate extremes of the planar version of
-        this cell in the format ((x_min, x_max), (y_min, y_max)).
-
-        EXAMPLES::
-
-            >>> rdggs = UNIT_003
-            >>> c = rdggs.cell(['N'])
-            >>> c.xy_range() == ((-pi, -pi/2), (pi/4, 3*pi/4))
-            True
-
-        """
-        ul = self.ul_vertex(plane=True)
-        w = self.width()
-        x_min = ul[0]
-        x_max = x_min + w
-        y_max = ul[1]
-        y_min = y_max - w
-        return (x_min, x_max), (y_min, y_max)
-
-    def boundary(self, n=2, plane=True, interior=False):
-        """
-        Return a list of `4*n - 4` boundary points of this cell,
-        `n` on each edge, where `n` >= 2.
-        List the points in clockwise order starting from the cell's upper left
-        corner if `plane` = True, or from the cell's northwest corner
-        if `plane` = False.
-
-        If `n` = 2, then the output is the same as vertices().
-        If `interior` = True, then push the boundary points slighly into the
-        interior of the cell, which is convenient for some graphics methods.
-
-        EXAMPLES::
-
-            >>> rdggs = UNIT_003
-            >>> c = rdggs.cell(['N', 6])
-            >>> c.boundary(n=2, plane=True) == c.vertices(plane=True)
-            True
-            >>> for p in c.boundary(n=3, plane=True):
-            ...     print(my_round(p, 14))
-            (-3.14159265358979, 1.30899693899575)
-            (-2.87979326579064, 1.30899693899575)
-            (-2.61799387799149, 1.30899693899575)
-            (-2.61799387799149, 1.0471975511966)
-            (-2.61799387799149, 0.78539816339745)
-            (-2.87979326579064, 0.78539816339745)
-            (-3.14159265358979, 0.78539816339745)
-            (-3.14159265358979, 1.0471975511966)
-
-        NOTES::  .. Issue #1 was ..
-            (-3.14159265358979, 1.3089969389957501) *
-            (-2.87979326579064, 1.3089969389957501) *
-            (-2.61799387799149, 1.3089969389957501) *
-            (-2.61799387799149, 1.0471975511966001) *
-            (-2.61799387799149, 0.78539816339745006) *
-            (-2.87979326579064, 0.78539816339745006) *
-            (-3.14159265358979, 0.78539816339745006) *
-            (-3.14159265358979, 1.0471975511966001) *
-
-
-            >>> for p in c.boundary(n=3, plane=False):
-            ...     print(my_round(p, 14))
-            (-180.0, 74.35752898700072)
-            (-157.50000000000003, 58.41366190347208)
-            (-150.0, 41.8103148957786)
-            (-165.00000000000003, 41.8103148957786)
-            (-180.0, 41.8103148957786)
-            (165.0, 41.8103148957786)
-            (149.99999999999997, 41.8103148957786)
-            (157.49999999999997, 58.41366190347208)
-
-        NOTES::  .. Issue #1 was ..
-            (-180.0, 74.35752898700072)
-            (-157.50000000000003, 58.413661903472082) *
-            (-150.0, 41.810314895778603) *
-            (-165.00000000000003, 41.810314895778603) *
-            (-180.0, 41.810314895778603) *
-            (165.0, 41.810314895778603) *
-            (149.99999999999997, 41.810314895778603) *
-            (157.49999999999997, 58.413661903472082) *
-
-        """
-        ul = self.ul_vertex(plane=True)
-        w = self.width(plane=True)
-        if n < 2:
-            n == 2
-        if interior:
-            eps = w / 10000  # A smidgen.
-        else:
-            eps = 0
-        delta = (w - 2 * eps) / (n - 1)
-        point = (ul[0] + eps, ul[1] - eps)
-        result = [point]
-        for direction in [(1, 0), (0, -1), (-1, 0), (0, 1)]:
-            for j in range(1, n):
-                temp = array(point) + j * delta * array(direction)
-                result.append(tuple(temp))
-            point = result[-1]
-        # Remove the last point because it's the first point.
-        result.pop()
-        if not plane:
-            # Reorder result so that it starts with the northwest vertex.
-            # Clockwise ordering is preserved when mapping from plane to
-            # ellipsoid.
-            v = self.vertices(plane=True)
-            nw = self.nw_vertex(plane=True)
-            i = v.index(nw)  # Index of northwest vertex in planar vertex list
-            i = (n - 1) * i  # Index of northwest vertex in result.
-            result = result[i:] + result[:i]
-            # Project to ellipsoid.
-            region = self.region()
-            result = [
-                self.rdggs.rhealpix(*p, inverse=True, region=region) for p in result
-            ]
-        return result
-
-    def interior(self, n=2, plane=True, flatten=False):
-        """
-        Return an `n` x `n` matrix of interior points of this cell.
-        If the cell is planar, space the interior points on a regular
-        square grid.
-        List the points in standard, row-major matrix order.
-        If the cell is ellipsoidal, project the matrix of points to the
-        ellipsoid (longitude-latitude points).
-        If `flatten` = True, then flatten the matrix into a one dimensional
-        array of pairs.
-
-        EXAMPLES::
-
-            >>> rdggs = UNIT_003
-            >>> c = rdggs.cell(['N'])
-            >>> for p in c.interior(n=2, plane=False, flatten=True):
-            ...     print(my_round(p, 13))
-            (90.0, 41.8103801453539)
-            (-180.0, 41.8103801453539)
-            (-0.0, 41.8103801453539)
-            (-90.0, 41.8103801453539)
-
-            >>> all([c.contains(p) for p in c.interior(n=5, plane=True, flatten=True)])
-            True
-
-        """
-        ul = self.ul_vertex(plane=True)
-        w = self.width(plane=True)
-        eps = 1e-6
-        delta = (w - 2 * eps) / (n - 1)
-
-        def g(x, y):
-            if plane:
-                return (x, y)
-            else:
-                return self.rdggs.rhealpix(x, y, inverse=True)
-
-        if flatten:
-            result = [
-                g(ul[0] + eps + delta * j, ul[1] - eps - delta * i)
-                for j in range(n)
-                for i in range(n)
-            ]
-        else:
-            result = [
-                [g(ul[0] + eps + delta * j, ul[1] - eps - delta * i) for j in range(n)]
-                for i in range(n)
-            ]
-        return result
-
-    def contains(self, p, plane=True):
-        """
-        Return True if this cell contains point `p`, and return False
-        otherwise.
-
-        EXAMPLES::
-
-            >>> rdggs = WGS84_003_RADIANS
-            >>> p = (pi/4, 0)
-            >>> c = rdggs.cell_from_point(2, p, plane=False)
-            >>> print(c)
-            Q44
-            >>> print(c.contains(p, plane=False))
-            True
-
-        """
-        # Calling cell_from_point() is the simplest (but maybe not the
-        # fastest) way to do this check, because given a planar cell,
-        # deciding which of its edges it contains involves several cases,
-        # because the rHEALPix map projection does not contain all of its
-        # edges.
-        return self.rdggs.cell_from_point(self.resolution, p, plane=plane) == self
-
-    def intersects_meridian(self, lam):
-        """
-        Return True if this ellipsoidal cell's boundary intersects the
-        meridian of longitude `lam`, and return False otherwise.
-
-        EXAMPLES::
-
-            >>> rdggs = WGS84_003_RADIANS
-            >>> c = rdggs.cell(['N', 6])
-            >>> print(c.intersects_meridian(-pi))
-            True
-            >>> print(c.intersects_meridian(-pi/2))
-            False
-
-        """
-        if self.ellipsoidal_shape() == "cap":
-            return True
-        # Not a cap cell.
-        vertices = self.vertices(plane=False)
-        lon_min = min([v[0] for v in vertices])
-        lon_max = max([v[0] for v in vertices])
-        PI = self.ellipsoid.pi()
-        if abs(lon_min - lon_max) > PI:
-            # Exceptional case of a dart cell with nucleus at longitude -pi.
-            # The cell straddles the -pi/pi boundary.
-            lon_min = -lon_max
-            return lon_max <= lam or lam <= lon_min
-        else:
-            # Typical case.
-            return lon_min <= lam and lam <= lon_max
-
-    def intersects_parallel(self, phi):
-        """
-        Return True if this cell's boundary intersects the parallel of latitude
-        `phi`, and return False otherwise.
-        """
-        # Cell's boundary intersects parallel iff its extreme latitudes lie on
-        # opposite sides of parallel.
-        vertices = self.vertices(plane=False)
-        lat_min = min([v[1] for v in vertices])
-        lat_max = max([v[1] for v in vertices])
-        if self.ellipsoidal_shape() == "cap":
-            if self.region() == "north_polar":
-                return phi >= lat_min
-            else:
-                return phi <= lat_max
-        else:
-            return lat_min <= phi and lat_max >= phi
-
-    def overlaps(self, other_cell):
-        """
-        Determines whether two DGGS cells overlap.
-        Where cells are of different resolution, they will have different suid lengths. The zip function truncates the longer
-        to be the same length as the shorter, producing two lists for comparison. If these lists are equal, the cells overlap.
-        :param cell_one: the first DGGS cell
-        :param cell_two: the second DGGS cell
-        :return: True if overlaps
-        """
-        assert self.suid is not tuple()  # cell cannot be empty
-        for i, j in zip(self.suid, other_cell.suid):
-            if i != j:
-                return False
-        return True
-
-    def region_overlaps(self, region: list):
-        """
-        Determine whether a cell overlaps with any cell in a list of cells
-        :param cell: a DGGS cell
-        :param region: a list of DGGS cells
-        :return: True if any overlapping cells
-        """
-        for component_cell in region:
-            if self.overlaps(component_cell):
-                return True
-        return False
-
-    def region(self):
-        """
-        Return the region of this cell: 'equatorial', 'north_polar', or
-        'south_polar'.
-
-        EXAMPLES::
-
-            >>> rdggs = RHEALPixDGGS()
-            >>> print(Cell(rdggs, ['P', 2]).region())
-            equatorial
-            >>> print(Cell(rdggs, ['N', 2]).region())
-            north_polar
-
-        """
-        if self.suid[0] == RHEALPixDGGS.cells0[0]:
-            return "north_polar"
-        elif self.suid[0] == RHEALPixDGGS.cells0[5]:
-            return "south_polar"
-        else:
-            return "equatorial"
-
-    def ellipsoidal_shape(self):
-        """
-        Return the shape of this cell ('quad', 'cap', 'dart', or
-        'skew_quad') when viewed on the ellipsoid.
-
-        EXAMPLES::
-
-            >>> rdggs = RHEALPixDGGS()
-            >>> print(Cell(rdggs, ['P', 2]).ellipsoidal_shape())
-            quad
-            >>> print(Cell(rdggs, ['N', 2]).ellipsoidal_shape())
-            dart
-
-        """
-        suid = self.suid
-        if suid[0] in RHEALPixDGGS.cells0[1:5]:
-            return "quad"
-        N = self.N_side
-        # Cap check.
-        cap = True
-        if N % 2 != 1:
-            cap = False
-        if cap:
-            for n in suid[1:]:
-                if n != (N**2 - 1) // 2:
-                    cap = False
-                    break
-        if cap:
-            return "cap"
-        # Dart check 1.
-        dart = True
-        S = set([i * (N + 1) for i in range(N)])
-        for n in suid[1:]:
-            if n not in S:
-                dart = False
-                break
-        if dart:
-            return "dart"
-        # Dark check 2.
-        dart = True
-        S = set([(i + 1) * (N - 1) for i in range(N)])
-        for n in suid[1:]:
-            if n not in S:
-                dart = False
-                break
-        if dart:
-            return "dart"
-        # Must be a skew quad then.
-        return "skew_quad"
-
-    def centroid(self, plane=True):
-        """
-        Return the centroid of this planar or ellipsoidal cell.
-
-        EXAMPLES::
-
-            >>> rdggs = RHEALPixDGGS()
-            >>> c = Cell(rdggs, ['P', 0, 2])
-            >>> centroid = c.centroid()
-            >>> nucleus = c.nucleus()
-            >>> print(centroid == nucleus)
-            True
-
-        """
-        if plane:
-            # Then this cell's centroid is its nucleus.
-            return self.nucleus(plane=True)
-
-        # This cell is ellipsoidal.
-        # So we have to do some work.
-        nucleus = self.nucleus(plane=False)
-        vertices = self.vertices(plane=False)
-        shape = self.ellipsoidal_shape()
-        if shape == "cap":
-            return nucleus
-        if shape == "quad":
-            lam_bar = nucleus[0]
-            phi_bar = sum([v[1] for v in vertices]) / 4
-            return lam_bar, phi_bar
-        planar_vertices = self.vertices(plane=True)
-        x1 = min([v[0] for v in planar_vertices])
-        x2 = max([v[0] for v in planar_vertices])
-        y1 = min([v[1] for v in planar_vertices])
-        y2 = max([v[1] for v in planar_vertices])
-        area = (x2 - x1) ** 2
-
-        def lam(x, y):
-            return self.rdggs.rhealpix(x, y, inverse=True)[0]
-
-        def phi(x, y):
-            return self.rdggs.rhealpix(x, y, inverse=True)[1]
-
-        if shape == "dart":
-            lam_bar = nucleus[0]
-            phi_bar = (1 / area) * integrate.dblquad(
-                phi, y1, y2, lambda x: x1, lambda x: x2
-            )[0]
-            return lam_bar, phi_bar
-        # Now shape == 'skew_quad'.
-        # phi_bar formula same as dart case.
-        phi_bar = (1 / area) * integrate.dblquad(
-            phi, y1, y2, lambda x: x1, lambda x: x2
-        )[0]
-        # lam_bar formula changes.
-        # Option 1 (clean, possibly slow):
-        # Compute lam_bar by numerical integration.
-        lam_bar = (1 / area) * integrate.dblquad(
-            lam, y1, y2, lambda x: x1, lambda x: x2
-        )[0]
-        # Option 2 (messy, possibly fast):
-        # Evaluate the integral symbolically and then plug in values.
-        # w = x2 - x1 # Cell width.
-        # R_A = self.rdggs.ellipsoid.R_A
-        # hx0, hy0 = self.rdggs.healpix(*nucleus)
-        # # x and y extremes of the HEALPix projection of this cell's interior:
-        # hx1 = hx0 - w/2
-        # hx2 = hx0 + w/2
-        # # Without loss of generality, force HEALPix y coordinates into
-        # # the northern hemisphere:
-        # hy1 = abs(hy0) - w/2
-        # hy2 = abs(hy0) + w/2
-        # # Compute xc.
-        # cap_number = floor(2*hx0/(pi*R_A) + 2)
-        # if cap_number >= 4:
-        #     # Rounding error.
-        #     cap_number = 3
-        # xc = -3*pi/4 + (pi/2)*cap_number
-        # integral = lambda x, y: (pi/8)*x*(2*R_A*xc - x)*\
-        #            log(1 - 2*y/(pi*R_A)) + xc*x*y
-        # lam_bar = (1/area)*\
-        #           (integral(hx2, hy2) - integral(hx1, hy2) -\
-        #            integral(hx2, hy1) + integral(hx1, hy1))
-        # if not self.rdggs.ellipsoid.radians:
-        #     # Convert to degrees.
-        #     lam_bar = rad2deg(lam_bar)
-        return lam_bar, phi_bar
-
-    def rotate_entry(self, x, quarter_turns):
-        """
-        Let N = self.N_side and rotate the N x N matrix of subcell numbers ::
-
-            0        1          ... N - 1
-            N        N+1        ... 2*N - 1
-            ...
-            (N-1)*N  (N-1)*N+1  ... N**2-1
-
-        anticlockwise by `quarter_turns` quarter turns to obtain a
-        new table with entries f(0), f(1), ..., f(N**2 - 1) read from
-        left to right and top to bottom.
-        Given entry number `x` in the original matrix, return `f(x)`.
-        Used in rotate().
-
-        INPUT:
-
-        - `x` - A letter from RHEALPixDGGS.cells0 or one of the integers
-          0, 1, ..., N**2 - 1.
-        - `quarter_turns` - 0, 1, 2, or 3.
-
-        EXAMPLES::
-
-            >>> c = Cell(RHEALPixDGGS(), ['P', 2])
-            >>> print([c.rotate_entry(0, t) for t in range(4)])
-            [0, 2, 8, 6]
-
-        NOTES:
-
-        Operates on letters from RHEALPixDGGS.cells0 too.
-        They stay fixed under f.
-        Only depends on `self` through `self.N_side`.
-        """
-        N = self.N_side
-        # Original matrix of subcell numbers as drawn in the docstring.
-        A = self.rdggs.child_order
-        # Function (written as a dictionary) describing action of rotating A
-        # one quarter turn anticlockwise.
-        f = dict()
-        for i in range(N):
-            for j in range(N):
-                n = A[(i, j)]
-                f[n] = A[(j, N - 1 - i)]
-        # Level 0 cell names stay the same.
-        for c in self.rdggs.cells0:
-            f[c] = c
-
-        quarter_turns = quarter_turns % 4
-        if quarter_turns == 1:
-            return f[x]
-        elif quarter_turns == 2:
-            return f[f[x]]
-        elif quarter_turns == 3:
-            return f[f[f[x]]]
-        else:
-            return x
-
-    def rotate(self, quarter_turns):
-        """
-        Return the cell that is the result of rotating this cell's
-        resolution 0 supercell by `quarter_turns` quarter turns anticlockwise.
-        Used in neighbor().
-
-        EXAMPLES::
-
-            >>> c = Cell(RHEALPixDGGS(), ['N', 0])
-            >>> print([str(c.rotate(t)) for t in range(4)])
-            ['N0', 'N2', 'N8', 'N6']
-
-        """
-        suid = [self.rotate_entry(x, quarter_turns) for x in self.suid]
-        return Cell(self.rdggs, suid)
-
-    def neighbor(self, direction, plane=True):
-        """
-        Return this cell's (edge) neighbor in the given direction.
-        If `plane` = True, then the direction is one of the strings
-        'up', 'right', 'down', 'left', which indicates the desired neighbor
-        relative to x-y coordinates
-        in the following planar neighbor diagram, (drawn for self.N_side = 3)
-        where `self` is the middle cell ::
-
-                            up
-                          *-----*
-                          |     |
-                          |     |
-                          |     |
-                    *-----*-----*-----*
-                    |     | 012 |     |
-               left |     | 345 |     | right
-                    |     | 678 |     |
-                    *-----*-----*-----*
-                          |     |
-                          |     |
-                          |     |
-                          *-----*
-                           down
-
-        If `plane` = False, then the direction is relative to
-        longitude-latitude coordinates and is one of the strings
-        'west', 'east', 'north', 'south' for a quad or skew quad cell;
-        'west', 'east', 'southwest', 'southeast' for a northern dart cell;
-        'west', 'east', 'northwest', 'northeast' for a southern dart cell;
-        'south_0', 'south_1', 'south_2', 'south_3' for a northern cap cell;
-        'north_0', 'north_1', 'north_2', 'north_3' for a southern cap cell;
-        For a cap cell, neighbor directions are numbered in increasing
-        longitude, so that the longitude of the (nucleus of) north_0 is less
-        than the longitude of north_1 is less than the longitude of north_2 is
-        less than the longitude of north_3, and the longitude of the south_0 is
-        less than the longitude of south_1, etc.
-
-        The tricky part in the planar scenario is that the neighbor
-        relationships of the six resolution 0 cells is determined by the
-        positions of those cells on the surface of a cube,
-        one cell on each face, and not on a plane.
-        So sometimes rotating cells is needed to compute neighbors.
-
-        Return None if the given direction is invalid for this cell.
-
-        EXAMPLES::
-
-            >>> c = Cell(RHEALPixDGGS(), ['N', 0])
-            >>> print(c.neighbor('down'))
-            N3
-
-        """
-        if plane:
-            if direction not in {"left", "right", "down", "up"}:
-                return None
-            an = self.rdggs.atomic_neighbors
-            # First, compute the neighbor of self naively, that is,
-            # without considering rotations.
-            self_suid = self.suid
-            neighbor_suid = []
-            N = self.N_side
-            up_border = set(range(N))
-            down_border = set([(N - 1) * N + i for i in range(N)])
-            left_border = set([i * N for i in range(N)])
-            right_border = set([(i + 1) * N - 1 for i in range(N)])
-            border = {
-                "left": left_border,
-                "right": right_border,
-                "up": up_border,
-                "down": down_border,
-            }
-            crossed_all_borders = False
-            # Scan from the back to the front of suid.
-            for i in reversed(list(range(len(self_suid)))):
-                n = self_suid[i]
-                if crossed_all_borders:
-                    neighbor_suid.append(n)
-                else:
-                    neighbor_suid.append(an[n][direction])
-                    if n not in border[direction]:
-                        crossed_all_borders = True
-            neighbor_suid.reverse()
-            neighbor = Cell(self.rdggs, neighbor_suid)
-
-            # Second, rotate the neighbor if necessary.
-            # If self is a polar cell and neighbor is not, or vice versa,
-            # then rotate neighbor accordingly.
-            self0 = self_suid[0]
-            neighbor0 = neighbor_suid[0]
-            cells0 = RHEALPixDGGS.cells0
-            if (
-                (self0 == cells0[5] and neighbor0 == an[self0]["left"])
-                or (self0 == an[cells0[5]]["right"] and neighbor0 == cells0[5])
-                or (self0 == cells0[0] and neighbor0 == an[self0]["right"])
-                or (self0 == an[cells0[0]]["left"] and neighbor0 == cells0[0])
-            ):
-                neighbor = neighbor.rotate(1)
-            elif (
-                (self0 == cells0[5] and neighbor0 == an[self0]["down"])
-                or (self0 == an[cells0[5]]["down"] and neighbor0 == cells0[5])
-                or (self0 == cells0[0] and neighbor0 == an[self0]["up"])
-                or (self0 == an[cells0[0]]["up"] and neighbor0 == cells0[0])
-            ):
-                neighbor = neighbor.rotate(2)
-            elif (
-                (self0 == cells0[5] and neighbor0 == an[self0]["right"])
-                or (self0 == an[cells0[5]]["left"] and neighbor0 == cells0[5])
-                or (self0 == cells0[0] and neighbor0 == an[self0]["left"])
-                or (self0 == an[cells0[0]]["right"] and neighbor0 == cells0[0])
-            ):
-                neighbor = neighbor.rotate(3)
-        else:
-            # Ellipsoid.
-            # Call neighbors() to do all the work.
-            neighbors = self.neighbors(plane=False)
-            try:
-                neighbor = neighbors[direction]
-            except KeyError:
-                # Invalid direction given.
-                neighbor = None
-        return neighbor
-
-    def neighbors(self, plane=True):
-        """
-        Return this cell's planar or ellipsoidal (edge) neighbors
-        as a dictionary whose keys are the directions of the neighbors.
-        See neighbor() for a list of valid directions.
-
-        EXAMPLES::
-
-            >>> c = Cell(RHEALPixDGGS(), ['N', 0])
-            >>> for k, v in sorted(c.neighbors().items()):
-            ...     print(k, v)
-            ...
-            down N3
-            left R0
-            right N1
-            up Q2
-
-        """
-        plane_neighbors = dict()
-        for d in ["left", "right", "down", "up"]:
-            plane_neighbors[d] = self.neighbor(d, "plane")
-        if plane:
-            return plane_neighbors
-        # Ellipsoid case.
-        result = dict()
-        shape = self.ellipsoidal_shape()
-        if shape == "quad":
-            result["north"] = plane_neighbors["up"]
-            result["south"] = plane_neighbors["down"]
-            result["west"] = plane_neighbors["left"]
-            result["east"] = plane_neighbors["right"]
-        elif shape == "cap":
-            # Sort neighbors by nuclei longitudes.
-            nuc_cell = []
-            for cell in list(plane_neighbors.values()):
-                nucleus = cell.nucleus(plane=False)
-                nuc_cell.append((nucleus[0], nucleus[1], cell))
-            nuc_cell.sort()
-            if self.region() == "north_polar":
-                result["south_0"] = nuc_cell[0][2]
-                result["south_1"] = nuc_cell[1][2]
-                result["south_2"] = nuc_cell[2][2]
-                result["south_3"] = nuc_cell[3][2]
-            else:
-                result["north_0"] = nuc_cell[0][2]
-                result["north_1"] = nuc_cell[1][2]
-                result["north_2"] = nuc_cell[2][2]
-                result["north_3"] = nuc_cell[3][2]
-        elif shape == "skew_quad":
-            # To avoid east-west longitude wrapping, move prime meridian
-            # so that nucleus of this cell is at longitude 0.
-            old_lon_0 = self.rdggs.ellipsoid.lon_0
-            self.rdggs.ellipsoid.lon_0 = -self.nucleus(plane=False)[0]
-            # Get lon-lat coordinates of neighbor centroids.
-            nuc_cell = []
-            for cell in list(plane_neighbors.values()):
-                nucleus = cell.nucleus(plane=False)
-                nuc_cell.append((nucleus[0], nucleus[1], cell))
-            # Max latitude cell is north neighbor:
-            north = max(nuc_cell, key=lambda x: x[1])
-            result["north"] = north[2]
-            nuc_cell.remove(north)
-            # Min latitude cell is south neighbor:
-            south = min(nuc_cell, key=lambda x: x[1])
-            result["south"] = south[2]
-            nuc_cell.remove(south)
-            # Max longitude cell is east neighbor
-            # (because i moved the prime meridian):
-            result["east"] = max(nuc_cell, key=lambda x: x[0])[2]
-            # Min longitude cell is west neighbor
-            # (because i moved the prime meridian and removed cap cells):
-            result["west"] = min(nuc_cell, key=lambda x: x[0])[2]
-            # Return prime meridian to its original position.
-            self.rdggs.ellipsoid.lon_0 = old_lon_0
-        else:
-            # Dart cell.
-            # To avoid east-west longitude wrapping, move prime meridian
-            # so that nucleus of this cell is at longitude 0.
-            old_lon_0 = self.rdggs.ellipsoid.lon_0
-            self.rdggs.ellipsoid.lon_0 = -self.nucleus(plane=False)[0]
-            nuc_cell = []
-            for cell in list(plane_neighbors.values()):
-                nucleus = cell.nucleus(plane=False)
-                nuc_cell.append((nucleus[0], nucleus[1], cell))
-            # Sort cells by longitude. Works because moved prime meridian.
-            nuc_cell.sort()
-            if self.region() == "north_polar":
-                result["west"] = nuc_cell[0][2]
-                result["south_west"] = nuc_cell[1][2]
-                result["south_east"] = nuc_cell[2][2]
-                result["east"] = nuc_cell[3][2]
-            else:
-                result["west"] = nuc_cell[0][2]
-                result["north_west"] = nuc_cell[1][2]
-                result["north_east"] = nuc_cell[2][2]
-                result["east"] = nuc_cell[3][2]
-            # Return prime meridian to its original position.
-            self.rdggs.ellipsoid.lon_0 = old_lon_0
-        return result
-
-    def random_point(self, plane=True):
-        """
-        Return a random point in this cell.
-        If `plane` = True, then choose the point from
-        the planar cell.
-        Otherwise, choose the point from the ellipsoidal cell.
-
-        EXAMPLES::
-
-            >>> c = Cell(RHEALPixDGGS(), ['N', 0])
-            >>> print(c.random_point(plane=False))  # doctest: +SKIP
-            (1.4840291937583836, 0.90042819146088571)
-
-        """
-        vertices = self.vertices(plane=plane)
-        u_min = min([p[0] for p in vertices])
-        u_max = max([p[0] for p in vertices])
-        v_min = min([p[1] for p in vertices])
-        v_max = max([p[1] for p in vertices])
-        if plane:
-            return uniform(u_min, u_max), uniform(v_min, v_max)
-        else:
-            if self.ellipsoidal_shape() == "cap":
-                # Need to adjust extremes.
-                PI = self.ellipsoid.pi()
-                u_max = PI
-                if v_min > 0:
-                    v_max = PI / 2
-                else:
-                    v_min = -PI / 2
-            # Sample longitude and latitude within extremes, but reject if
-            # they don't lie in the cell.
-            # Rejection can happen for polar cells, because they are not
-            # rectangular.
-            while True:
-                lam, phi = self.ellipsoid.random_point(u_min, u_max, v_min, v_max)
-                if self.contains((lam, phi), plane=False):
-                    # Success
-                    return lam, phi
-
-    def color(self, saturation=0.5):
-        """
-        Return a unique RGB color tuple for this cell.
-        Inessential graphics method.
-        """
-        suid = self.suid
-        N = self.rdggs.N_side
-        hue_resolution0 = dict(
-            [(v, k / 6.0) for (k, v) in enumerate(RHEALPixDGGS.cells0)]
-        )
-        hue = hue_resolution0[suid[0]]
-        n = len(suid)
-        if n > 1:
-            hue += sum([suid[i] * N ** (-2 * i) for i in range(1, n)]) / 6.0
-            # hue += sum([suid[i + 1]*N**(resolution - 1 - i)
-            #             for i in range(resolution)])/\
-            #        float(6*N**(2*resolution))
-        return hsv_to_rgb(hue, saturation, 1)
-
->>>>>>> 6b669ea5
 
 class RhealPolygon(object):
     """ """
